--- conflicted
+++ resolved
@@ -1,11 +1,7 @@
-<<<<<<< HEAD
-use noir_compute::operator::source::IteratorSource;
-=======
-use noir::{
+use noir_compute::{
     data_type::{NoirData, NoirType},
     operator::source::IteratorSource,
 };
->>>>>>> 55693710
 use utils::TestHelper;
 
 mod utils;
